--- conflicted
+++ resolved
@@ -69,14 +69,10 @@
 	let bbox = build_bounding_box(world_entity);
 
 	// Build BSP tree for world entity.
-<<<<<<< HEAD
 	let mut tree_root = build_leaf_bsp_tree_r(
-		filter_out_invisible_polygons(&world_entity.polygons, materials),
+		preprocess_input_polygons(&world_entity.polygons, materials),
 		perform_advanced_splitter_plane_selection,
 	);
-=======
-	let mut tree_root = build_leaf_bsp_tree_r(preprocess_input_polygons(&world_entity.polygons, materials));
->>>>>>> 2e6af4b8
 
 	// Build portals as links between BSP leafs.
 	let mut portals = build_protals(&tree_root, &bbox, materials);
@@ -540,68 +536,8 @@
 	Some(score_scaled)
 }
 
-<<<<<<< HEAD
-fn filter_out_invisible_polygons(polygons: &[Polygon], materials: &material::MaterialsMap) -> Vec<Polygon>
-=======
-// Returns pair of front and back polygons.
-fn split_polygon(in_polygon: &Polygon, plane: &Plane) -> (Polygon, Polygon)
-{
-	let mut polygon_front = Polygon {
-		plane: in_polygon.plane,
-		texture_info: in_polygon.texture_info.clone(),
-		vertices: Vec::new(),
-	};
-	let mut polygon_back = Polygon {
-		plane: in_polygon.plane,
-		texture_info: in_polygon.texture_info.clone(),
-		vertices: Vec::new(),
-	};
-
-	let mut prev_vert = in_polygon.vertices.last().unwrap();
-	let mut prev_vert_pos = get_point_position_relative_plane(prev_vert, plane);
-	for vert in &in_polygon.vertices
-	{
-		let vert_pos = get_point_position_relative_plane(vert, plane);
-
-		match vert_pos
-		{
-			PointPositionRelativePlane::Front =>
-			{
-				if prev_vert_pos == PointPositionRelativePlane::Back
-				{
-					let intersection = clipping::get_line_plane_intersection(prev_vert, vert, plane);
-					polygon_back.vertices.push(intersection);
-					polygon_front.vertices.push(intersection);
-				}
-				polygon_front.vertices.push(*vert);
-			},
-			PointPositionRelativePlane::Back =>
-			{
-				if prev_vert_pos == PointPositionRelativePlane::Front
-				{
-					let intersection = clipping::get_line_plane_intersection(prev_vert, vert, plane);
-					polygon_front.vertices.push(intersection);
-					polygon_back.vertices.push(intersection);
-				}
-				polygon_back.vertices.push(*vert);
-			},
-			PointPositionRelativePlane::OnPlane =>
-			{
-				polygon_front.vertices.push(*vert);
-				polygon_back.vertices.push(*vert);
-			},
-		};
-
-		prev_vert = vert;
-		prev_vert_pos = vert_pos;
-	}
-
-	(polygon_front, polygon_back)
-}
-
 // Remove invisible polygons, duplicate twosided poygons.
 fn preprocess_input_polygons(polygons: &[Polygon], materials: &material::MaterialsMap) -> Vec<Polygon>
->>>>>>> 2e6af4b8
 {
 	let mut result = Vec::new();
 
